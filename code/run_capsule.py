import warnings

warnings.filterwarnings("ignore")

# GENERAL IMPORTS
import os
import argparse
import json
import numpy as np
from pathlib import Path
import time
from datetime import datetime, timedelta

# SPIKEINTERFACE
import spikeinterface as si
import spikeinterface.qualitymetrics as sqm
import spikeinterface.curation as sc


# AIND
from aind_data_schema.core.processing import DataProcess

URL = "https://github.com/AllenNeuralDynamics/aind-ephys-curation"
VERSION = "1.0"

data_folder = Path("../data/")
scratch_folder = Path("../scratch")
results_folder = Path("../results/")

# Define argument parser
parser = argparse.ArgumentParser(description="Curate ecephys data")

n_jobs_group = parser.add_mutually_exclusive_group()
n_jobs_help = "Duration of clipped recording in debug mode. Default is 30 seconds. Only used if debug is enabled"
n_jobs_help = (
    "Number of jobs to use for parallel processing. Default is -1 (all available cores). "
    "It can also be a float between 0 and 1 to use a fraction of available cores"
)
n_jobs_group.add_argument("static_n_jobs", nargs="?", default="-1", help=n_jobs_help)
n_jobs_group.add_argument("--n-jobs", default="-1", help=n_jobs_help)

params_group = parser.add_mutually_exclusive_group()
params_file_help = "Optional json file with parameters"
params_group.add_argument("static_params_file", nargs="?", default=None, help=params_file_help)
params_group.add_argument("--params-file", default=None, help=params_file_help)
params_group.add_argument("--params-str", default=None, help="Optional json string with parameters")


if __name__ == "__main__":
    ####### CURATION ########
    print("\nCURATION")
    curation_notes = ""
    t_curation_start_all = time.perf_counter()

    args = parser.parse_args()

    N_JOBS = args.static_n_jobs or args.n_jobs
    N_JOBS = int(N_JOBS) if not N_JOBS.startswith("0.") else float(N_JOBS)
    PARAMS_FILE = args.static_params_file or args.params_file
    PARAMS_STR = args.params_str

    # Use CO_CPUS env variable if available
    N_JOBS_CO = os.getenv("CO_CPUS")
    N_JOBS = int(N_JOBS_CO) if N_JOBS_CO is not None else N_JOBS

    if PARAMS_FILE is not None:
        print(f"\nUsing custom parameter file: {PARAMS_FILE}")
        with open(PARAMS_FILE, "r") as f:
            processing_params = json.load(f)
    elif PARAMS_STR is not None:
        processing_params = json.loads(PARAMS_STR)
    else:
        with open("params.json", "r") as f:
            processing_params = json.load(f)

    data_process_prefix = "data_process_curation"

    job_kwargs = processing_params["job_kwargs"]
    job_kwargs["n_jobs"] = N_JOBS
    si.set_global_job_kwargs(**job_kwargs)

    curation_params = processing_params["curation"]

    ecephys_sorted_folders = [
        p
        for p in data_folder.iterdir()
        if p.is_dir() and "ecephys" in p.name or "behavior" in p.name and "sorted" in p.name
    ]

    # curation query
    isi_violations_ratio_thr = curation_params["isi_violations_ratio_threshold"]
    presence_ratio_thr = curation_params["presence_ratio_threshold"]
    amplitude_cutoff_thr = curation_params["amplitude_cutoff_threshold"]

    curation_query = f"isi_violations_ratio < {isi_violations_ratio_thr} and presence_ratio > {presence_ratio_thr} and amplitude_cutoff < {amplitude_cutoff_thr}"

    pipeline_mode = True
    if len(ecephys_sorted_folders) > 0:
        # capsule mode
        assert len(ecephys_sorted_folders) == 1, "Attach one sorted asset at a time"
        ecephys_sorted_folder = ecephys_sorted_folders[0]
        postprocessed_base_folder = ecephys_sorted_folder / "postprocessed"
        pipeline_mode = False
    elif (data_folder / "postprocessing_pipeline_output_test").is_dir():
        print("\n*******************\n**** TEST MODE ****\n*******************\n")
        postprocessed_base_folder = data_folder / "postprocessing_pipeline_output_test"

        curation_query = (
            f"isi_violations_ratio < {isi_violations_ratio_thr} and amplitude_cutoff < {amplitude_cutoff_thr}"
        )
        del curation_params["presence_ratio_threshold"]
    else:
        curation_query = f"isi_violations_ratio < {isi_violations_ratio_thr} and presence_ratio > {presence_ratio_thr} and amplitude_cutoff < {amplitude_cutoff_thr}"
        postprocessed_base_folder = data_folder

    print(f"Curation query: {curation_query}")
    curation_notes += f"Curation query: {curation_query}\n"

<<<<<<< HEAD
    postprocessed_folders = [
        p for p in postprocessed_base_folder.iterdir() if "postprocessed_" in p.name
    ]
    for postprocessed_folder in postprocessed_folders:
        datetime_start_curation = datetime.now()
        t_curation_start = time.perf_counter()
        recording_name = ("_").join(postprocessed_folder.stem.split("_")[1:])
        curation_output_process_json = results_folder / f"{data_process_prefix}_{recording_name}.json"

        try:
            analyzer = si.load_sorting_analyzer(postprocessed_folder)
=======
    if pipeline_mode:
        postprocessed_folders = [
            p for p in postprocessed_base_folder.iterdir() if "postprocessed_" in p.name
        ]
    else:
        postprocessed_folders = [
            p for p in postprocessed_base_folder.iterdir() if "postprocessed-sorting" not in p.name and p.is_dir()
        ]
    for postprocessed_folder in postprocessed_folders:
        datetime_start_curation = datetime.now()
        t_curation_start = time.perf_counter()
        if pipeline_mode:
            recording_name = ("_").join(postprocessed_folder.name.split("_")[1:])
        else:
            recording_name = postprocessed_folder.name
        if recording_name.endswith(".zarr"):
            recording_name = recording_name[:recording_name.find(".zarr")]
        curation_output_process_json = results_folder / f"{data_process_prefix}_{recording_name}.json"

        try:
            analyzer = si.load_sorting_analyzer_or_waveforms(postprocessed_folder)
>>>>>>> e28da8d8
            print(f"Curating recording: {recording_name}")
        except:
            print(f"Spike sorting failed on {recording_name}. Skipping curation")
            # create an mock result file (needed for pipeline)
            mock_qc = np.array([], dtype=bool)
            np.save(results_folder / f"qc_{recording_name}.npy", mock_qc)
            continue

        # get quality metrics
        qm = analyzer.get_extension("quality_metrics").get_data()
        qm_curated = qm.query(curation_query)
        curated_unit_ids = qm_curated.index.values

        # flag units as good/bad depending on QC selection
        default_qc = np.array([True if unit in curated_unit_ids else False for unit in analyzer.sorting.unit_ids])
        n_passing = int(np.sum(default_qc))
        n_units = len(analyzer.unit_ids)
        print(f"\t{n_passing}/{n_units} passing default QC.\n")
        curation_notes += f"{n_passing}/{n_units} passing default QC.\n"
        # save flags to results folder
        np.save(results_folder / f"qc_{recording_name}.npy", default_qc)
        t_curation_end = time.perf_counter()
        elapsed_time_curation = np.round(t_curation_end - t_curation_start, 2)

        # save params in output
        curation_params["recording_name"] = recording_name

        curation_outputs = dict(total_units=n_units, passing_qc=n_passing, failing_qc=n_units - n_passing)
        if pipeline_mode:
            curation_process = DataProcess(
                name="Ephys curation",
                software_version=VERSION,  # either release or git commit
                start_date_time=datetime_start_curation,
                end_date_time=datetime_start_curation + timedelta(seconds=np.floor(elapsed_time_curation)),
                input_location=str(data_folder),
                output_location=str(results_folder),
                code_url=URL,
                parameters=curation_params,
                outputs=curation_outputs,
                notes=curation_notes,
            )
            with open(curation_output_process_json, "w") as f:
                f.write(curation_process.model_dump_json(indent=3))

    t_curation_end_all = time.perf_counter()
    elapsed_time_curation_all = np.round(t_curation_end_all - t_curation_start_all, 2)
    print(f"CURATION time: {elapsed_time_curation_all}s")<|MERGE_RESOLUTION|>--- conflicted
+++ resolved
@@ -116,19 +116,6 @@
     print(f"Curation query: {curation_query}")
     curation_notes += f"Curation query: {curation_query}\n"
 
-<<<<<<< HEAD
-    postprocessed_folders = [
-        p for p in postprocessed_base_folder.iterdir() if "postprocessed_" in p.name
-    ]
-    for postprocessed_folder in postprocessed_folders:
-        datetime_start_curation = datetime.now()
-        t_curation_start = time.perf_counter()
-        recording_name = ("_").join(postprocessed_folder.stem.split("_")[1:])
-        curation_output_process_json = results_folder / f"{data_process_prefix}_{recording_name}.json"
-
-        try:
-            analyzer = si.load_sorting_analyzer(postprocessed_folder)
-=======
     if pipeline_mode:
         postprocessed_folders = [
             p for p in postprocessed_base_folder.iterdir() if "postprocessed_" in p.name
@@ -150,7 +137,6 @@
 
         try:
             analyzer = si.load_sorting_analyzer_or_waveforms(postprocessed_folder)
->>>>>>> e28da8d8
             print(f"Curating recording: {recording_name}")
         except:
             print(f"Spike sorting failed on {recording_name}. Skipping curation")
